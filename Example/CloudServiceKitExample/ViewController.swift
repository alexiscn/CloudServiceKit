//
//  ViewController.swift
//  CloudServiceKitExample
//
//  Created by alexiscn on 2021/9/18.
//

import UIKit
import CloudServiceKit
import OAuthSwift

class ViewController: UIViewController {

    enum Section {
        case main
        case saved
    }
    
    enum Item: Hashable {
        case provider(CloudDriveType)
        case cached(CloudAccount)
        
        func hash(into hasher: inout Hasher) {
            switch self {
            case .cached(let account):
                hasher.combine(account.identifier)
            case .provider(let type):
                hasher.combine(type)
            }
        }
    }
    
    private var collectionView: UICollectionView!
    
    private var dataSource: UICollectionViewDiffableDataSource<Section, Item>!
    
    private var connector: CloudServiceConnector?
    
    override func viewDidLoad() {
        super.viewDidLoad()
        // Do any additional setup after loading the view.
        navigationItem.title = "CloudServiceKit"
        setupCollectionView()
        setupDataSource()
        applyInitialSnapshot()
    }

    private func connect(_ drive: CloudDriveType) {
        let connector = connector(for: drive)
<<<<<<< HEAD
        if drive == .drive115 {
            let vc = Drive115QRCodeViewController(connector: connector as! Drive115Connector)
            vc.completionHandler = { (accessToken: Drive115Connector.AccessTokenPayload) in
                self.dismiss(animated: true) {
                    let credential = URLCredential(user: "user", password: accessToken.accessToken, persistence: .permanent)
                    let provider = self.provider(for: drive, credential: credential)
                    let vc = DriveBrowserViewController(provider: provider, directory: provider.rootItem)
                    self.navigationController?.pushViewController(vc, animated: true)
=======
        connector.connect(viewController: self) { [weak self] result in
            guard let self = self else { return }
            switch result {
            case .success(let token):
                
                // fetch current user info to save account
                let credential = URLCredential(user: "user", password: token.credential.oauthToken, persistence: .permanent)
                let provider = self.provider(for: drive, credential: credential)
                if let aliyun = provider as? AliyunDriveServiceProvider {
                    aliyun.getDriveInfo(completion: { driveInfoResult in
                        switch driveInfoResult {
                        case .success(let info):
                            aliyun.driveId = info.defaultDriveId
                            provider.getCurrentUserInfo { [weak self] userResult in
                                guard let self = self else { return }
                                switch userResult {
                                case .success(let user):
                                    let account = CloudAccount(type: drive,
                                                               username: user.username,
                                                               oauthToken: token.credential.oauthToken)
                                    account.refreshToken = token.credential.oauthRefreshToken
                                    CloudAccountManager.shared.upsert(account)
                                    
                                    self.applyInitialSnapshot()
                                case .failure(let error):
                                    print(error)
                                }
                                let vc = DriveBrowserViewController(provider: provider, directory: provider.rootItem)
                                self.navigationController?.pushViewController(vc, animated: true)
                            }
                        case .failure(let error):
                            print(error)
                        }
                    })
                } else {
                    provider.getCurrentUserInfo { [weak self] userResult in
                        guard let self = self else { return }
                        switch userResult {
                        case .success(let user):
                            let account = CloudAccount(type: drive,
                                                       username: user.username,
                                                       oauthToken: token.credential.oauthToken)
                            account.refreshToken = token.credential.oauthRefreshToken
                            CloudAccountManager.shared.upsert(account)
                            
                            self.applyInitialSnapshot()
                        case .failure(let error):
                            print(error)
                        }
                        let vc = DriveBrowserViewController(provider: provider, directory: provider.rootItem)
                        self.navigationController?.pushViewController(vc, animated: true)
                    }
>>>>>>> d853e143
                }
            }
            vc.cancellationHandler = {
                self.dismiss(animated: true)
            }
            present(vc, animated: true)
            
        } else {
            connector.connect(viewController: self) { [weak self] result in
                guard let self = self else { return }
                switch result {
                case .success(let token):
                    // fetch current user info to save account
                    let credential = URLCredential(user: "user", password: token.credential.oauthToken, persistence: .permanent)
                    let provider = self.provider(for: drive, credential: credential)
                    provider.getCurrentUserInfo { [weak self] userResult in
                        guard let self = self else { return }
                        switch userResult {
                        case .success(let user):
                            let account = CloudAccount(type: drive,
                                                       username: user.username,
                                                       oauthToken: token.credential.oauthToken)
                            account.refreshToken = token.credential.oauthRefreshToken
                            CloudAccountManager.shared.upsert(account)
                            
                            self.applyInitialSnapshot()
                        case .failure(let error):
                            print(error)
                        }
                        let vc = DriveBrowserViewController(provider: provider, directory: provider.rootItem)
                        self.navigationController?.pushViewController(vc, animated: true)
                    }
                case .failure(let error):
                    print(error)
                }
            }
        }
        self.connector = connector
    }
    
    private func connector(for drive: CloudDriveType) -> CloudServiceConnector {
        let message = "Please configure app info in CloudConfiguration.swift"
        let connector: CloudServiceConnector
        switch drive {
        case .aliyunDrive:
            assert(CloudConfiguration.aliyun != nil, message)
            let aliyun = CloudConfiguration.aliyun!
            connector = AliyunDriveConnector(appId: aliyun.appId, appSecret: aliyun.appSecret, callbackUrl: aliyun.redirectUrl)
            connector.customURLHandler = CustomOAuthWebViewController(callbackUrl: aliyun.redirectUrl)
        case .baiduPan:
            assert(CloudConfiguration.baidu != nil, message)
            let baidu = CloudConfiguration.baidu!
            connector = BaiduPanConnector(appId: baidu.appId, appSecret: baidu.appSecret, callbackUrl: baidu.redirectUrl)
        case .box:
            assert(CloudConfiguration.box != nil, message)
            let box = CloudConfiguration.box!
            connector = BoxConnector(appId: box.appId, appSecret: box.appSecret, callbackUrl: box.appSecret)
        case .dropbox:
            assert(CloudConfiguration.dropbox != nil, message)
            let dropbox = CloudConfiguration.dropbox!
            connector = DropboxConnector(appId: dropbox.appId, appSecret: dropbox.appSecret, callbackUrl: dropbox.appSecret)
        case .googleDrive:
            assert(CloudConfiguration.googleDrive != nil, message)
            let googledrive = CloudConfiguration.googleDrive!
            connector = GoogleDriveConnector(appId: googledrive.appId, appSecret: googledrive.appSecret, callbackUrl: googledrive.redirectUrl)
        case .oneDrive:
            assert(CloudConfiguration.oneDrive != nil, message)
            let onedrive = CloudConfiguration.oneDrive!
            connector = OneDriveConnector(appId: onedrive.appId, appSecret: onedrive.appSecret, callbackUrl: onedrive.redirectUrl)
        case .pCloud:
            assert(CloudConfiguration.pCloud != nil, message)
            let pcloud = CloudConfiguration.pCloud!
            connector = PCloudConnector(appId: pcloud.appId, appSecret: pcloud.appSecret, callbackUrl: pcloud.redirectUrl)
        case .drive115:
            assert(CloudConfiguration.drive115 != nil, message)
            let drive115 = CloudConfiguration.drive115!
            connector = Drive115Connector(appId: drive115.appId, appSecret: drive115.appSecret, callbackUrl: drive115.redirectUrl)
        }
        return connector
    }
    
    private func provider(for driveType: CloudDriveType, credential: URLCredential) -> CloudServiceProvider {
        let provider: CloudServiceProvider
        switch driveType {
        case .aliyunDrive:
            provider = AliyunDriveServiceProvider(credential: credential)
        case .baiduPan:
            provider = BaiduPanServiceProvider(credential: credential)
        case .box:
            provider = BoxServiceProvider(credential: credential)
        case .dropbox:
            provider = DropboxServiceProvider(credential: credential)
        case .googleDrive:
            provider = GoogleDriveServiceProvider(credential: credential)
        case .oneDrive:
            provider = OneDriveServiceProvider(credential: credential)
        case .pCloud:
            provider = PCloudServiceProvider(credential: credential)
        case .drive115:
            provider = Drive115ServiceProvider(credential: credential)
        }
        return provider
    }
    
    private func connect(_ account: CloudAccount) {
        let connector = connector(for: account.driveType)
        if let refreshToken = account.refreshToken, !refreshToken.isEmpty {
            // For BaiduPan, we only refresh access token when it expires
            if account.driveType == .baiduPan {
                let credential = URLCredential(user: account.username,
                                               password: account.oauthToken,
                                               persistence: .permanent)
                let provider = provider(for: account.driveType, credential: credential)
                provider.refreshAccessTokenHandler = { [weak self] callback in
                    guard let self = self else { return }
                    self.refreshAccessToken(with: refreshToken, connector: connector, account: account) { result in
                        callback?(result)
                    }
                }
                let vc = DriveBrowserViewController(provider: provider, directory: provider.rootItem)
                self.navigationController?.pushViewController(vc, animated: true)
            } else {
                connector.renewToken(with: refreshToken) { result in
                    switch result {
                    case .success(let token):
                        
                        // update oauth token and refresh token of existing account
                        account.oauthToken = token.credential.oauthToken
                        if !token.credential.oauthRefreshToken.isEmpty {
                            account.refreshToken = token.credential.oauthRefreshToken
                        }
                        CloudAccountManager.shared.upsert(account)
                        
                        // create CloudServiceProvider with new oauth token
                        let credential = URLCredential(user: account.username,
                                                       password: token.credential.oauthToken,
                                                       persistence: .permanent)
                        let provider = self.provider(for: account.driveType, credential: credential)
                        
                        let vc = DriveBrowserViewController(provider: provider, directory: provider.rootItem)
                        self.navigationController?.pushViewController(vc, animated: true)
                    case .failure(let error):
                        print(error)
                    }
                }
            }
        } else {
            // For pCloud which do not contains refresh token and its oauth is valid for long time
            // we just use cached oauth token to create CloudServiceProvider
            let credential = URLCredential(user: account.username,
                                           password: account.oauthToken,
                                           persistence: .permanent)
            let provider = provider(for: account.driveType, credential: credential)
            let vc = DriveBrowserViewController(provider: provider, directory: provider.rootItem)
            self.navigationController?.pushViewController(vc, animated: true)
        }
        self.connector = connector
    }
    
    private func refreshAccessToken(with refreshToken: String, connector: CloudServiceConnector, account: CloudAccount, completionHandler: @escaping (Result<URLCredential, Error>) -> Void) {
        connector.renewToken(with: refreshToken) { result in
            switch result {
            case .success(let token):
                // update oauth token and refresh token of existing account
                account.oauthToken = token.credential.oauthToken
                if !token.credential.oauthRefreshToken.isEmpty {
                    account.refreshToken = token.credential.oauthRefreshToken
                }
                CloudAccountManager.shared.upsert(account)
                let credential = URLCredential(user: account.username,
                                               password: token.credential.oauthToken,
                                               persistence: .permanent)
                completionHandler(.success(credential))
            case .failure(let error):
                completionHandler(.failure(error))
            }
        }
    }
}

// MARK: - Setup
extension ViewController {
    
    private func setupCollectionView() {
        collectionView = UICollectionView(frame: view.bounds, collectionViewLayout: createLayout())
        collectionView.autoresizingMask = [.flexibleWidth, .flexibleHeight]
        collectionView.delegate = self
        collectionView.backgroundColor = .systemBackground
        view.addSubview(collectionView)
    }
    
    private func createLayout() -> UICollectionViewLayout {
        let configuration = UICollectionLayoutListConfiguration(appearance: .insetGrouped)
        return UICollectionViewCompositionalLayout.list(using: configuration)
    }
    
    private func setupDataSource() {
        let cellRegistration = UICollectionView.CellRegistration<UICollectionViewListCell, Item> { (cell, indexPath, item) in
            var content = cell.defaultContentConfiguration()
            switch item {
            case .cached(let account):
                content.image = account.driveType.image
                content.text = account.username
            case .provider(let driveItem):
                content.image = driveItem.image
                content.text = driveItem.title
            }
            cell.contentConfiguration = content
        }
        dataSource = UICollectionViewDiffableDataSource<Section, Item>(collectionView: collectionView, cellProvider: { collectionView, indexPath, item in
            return collectionView.dequeueConfiguredReusableCell(using: cellRegistration, for: indexPath, item: item)
        })
    }
    
    private func applyInitialSnapshot() {
        var snapshot = NSDiffableDataSourceSnapshot<Section, Item>()
        snapshot.appendSections([.main])
        snapshot.appendItems(CloudDriveType.allCases.map { Item.provider($0) }, toSection: .main)
        
        let accounts = CloudAccountManager.shared.accounts
        if !accounts.isEmpty {
            snapshot.appendSections([.saved])
            snapshot.appendItems(accounts.map { Item.cached($0) }, toSection: .saved)
        }
        dataSource.apply(snapshot, animatingDifferences: false)
    }
}

// MARK: - UICollectionViewDelegate
extension ViewController: UICollectionViewDelegate {
    
    func collectionView(_ collectionView: UICollectionView, didSelectItemAt indexPath: IndexPath) {
        guard let item = dataSource.itemIdentifier(for: indexPath) else {
            return
        }
        switch item {
        case .provider(let driveType):
            connect(driveType)
        case .cached(let account):
            connect(account)
        }
    }
}<|MERGE_RESOLUTION|>--- conflicted
+++ resolved
@@ -47,7 +47,7 @@
 
     private func connect(_ drive: CloudDriveType) {
         let connector = connector(for: drive)
-<<<<<<< HEAD
+
         if drive == .drive115 {
             let vc = Drive115QRCodeViewController(connector: connector as! Drive115Connector)
             vc.completionHandler = { (accessToken: Drive115Connector.AccessTokenPayload) in
@@ -56,91 +56,61 @@
                     let provider = self.provider(for: drive, credential: credential)
                     let vc = DriveBrowserViewController(provider: provider, directory: provider.rootItem)
                     self.navigationController?.pushViewController(vc, animated: true)
-=======
-        connector.connect(viewController: self) { [weak self] result in
-            guard let self = self else { return }
-            switch result {
-            case .success(let token):
-                
-                // fetch current user info to save account
-                let credential = URLCredential(user: "user", password: token.credential.oauthToken, persistence: .permanent)
-                let provider = self.provider(for: drive, credential: credential)
-                if let aliyun = provider as? AliyunDriveServiceProvider {
-                    aliyun.getDriveInfo(completion: { driveInfoResult in
-                        switch driveInfoResult {
-                        case .success(let info):
-                            aliyun.driveId = info.defaultDriveId
-                            provider.getCurrentUserInfo { [weak self] userResult in
-                                guard let self = self else { return }
-                                switch userResult {
-                                case .success(let user):
-                                    let account = CloudAccount(type: drive,
-                                                               username: user.username,
-                                                               oauthToken: token.credential.oauthToken)
-                                    account.refreshToken = token.credential.oauthRefreshToken
-                                    CloudAccountManager.shared.upsert(account)
-                                    
-                                    self.applyInitialSnapshot()
-                                case .failure(let error):
-                                    print(error)
-                                }
-                                let vc = DriveBrowserViewController(provider: provider, directory: provider.rootItem)
-                                self.navigationController?.pushViewController(vc, animated: true)
-                            }
-                        case .failure(let error):
-                            print(error)
-                        }
-                    })
-                } else {
-                    provider.getCurrentUserInfo { [weak self] userResult in
-                        guard let self = self else { return }
-                        switch userResult {
-                        case .success(let user):
-                            let account = CloudAccount(type: drive,
-                                                       username: user.username,
-                                                       oauthToken: token.credential.oauthToken)
-                            account.refreshToken = token.credential.oauthRefreshToken
-                            CloudAccountManager.shared.upsert(account)
-                            
-                            self.applyInitialSnapshot()
-                        case .failure(let error):
-                            print(error)
-                        }
-                        let vc = DriveBrowserViewController(provider: provider, directory: provider.rootItem)
-                        self.navigationController?.pushViewController(vc, animated: true)
-                    }
->>>>>>> d853e143
-                }
-            }
-            vc.cancellationHandler = {
-                self.dismiss(animated: true)
-            }
-            present(vc, animated: true)
-            
+                }
+            }
         } else {
             connector.connect(viewController: self) { [weak self] result in
                 guard let self = self else { return }
                 switch result {
                 case .success(let token):
+                    
                     // fetch current user info to save account
                     let credential = URLCredential(user: "user", password: token.credential.oauthToken, persistence: .permanent)
                     let provider = self.provider(for: drive, credential: credential)
-                    provider.getCurrentUserInfo { [weak self] userResult in
-                        guard let self = self else { return }
-                        switch userResult {
-                        case .success(let user):
-                            let account = CloudAccount(type: drive,
-                                                       username: user.username,
-                                                       oauthToken: token.credential.oauthToken)
-                            account.refreshToken = token.credential.oauthRefreshToken
-                            CloudAccountManager.shared.upsert(account)
-                            
-                            self.applyInitialSnapshot()
-                        case .failure(let error):
-                            print(error)
+                    if let aliyun = provider as? AliyunDriveServiceProvider {
+                        aliyun.getDriveInfo(completion: { driveInfoResult in
+                            switch driveInfoResult {
+                            case .success(let info):
+                                aliyun.driveId = info.defaultDriveId
+                                provider.getCurrentUserInfo { [weak self] userResult in
+                                    guard let self = self else { return }
+                                    switch userResult {
+                                    case .success(let user):
+                                        let account = CloudAccount(type: drive,
+                                                                   username: user.username,
+                                                                   oauthToken: token.credential.oauthToken)
+                                        account.refreshToken = token.credential.oauthRefreshToken
+                                        CloudAccountManager.shared.upsert(account)
+                                        
+                                        self.applyInitialSnapshot()
+                                    case .failure(let error):
+                                        print(error)
+                                    }
+                                    let vc = DriveBrowserViewController(provider: provider, directory: provider.rootItem)
+                                    self.navigationController?.pushViewController(vc, animated: true)
+                                }
+                            case .failure(let error):
+                                print(error)
+                            }
+                        })
+                    } else {
+                        provider.getCurrentUserInfo { [weak self] userResult in
+                            guard let self = self else { return }
+                            switch userResult {
+                            case .success(let user):
+                                let account = CloudAccount(type: drive,
+                                                           username: user.username,
+                                                           oauthToken: token.credential.oauthToken)
+                                account.refreshToken = token.credential.oauthRefreshToken
+                                CloudAccountManager.shared.upsert(account)
+                                
+                                self.applyInitialSnapshot()
+                            case .failure(let error):
+                                print(error)
+                            }
+                            let vc = DriveBrowserViewController(provider: provider, directory: provider.rootItem)
+                            self.navigationController?.pushViewController(vc, animated: true)
                         }
-                        let vc = DriveBrowserViewController(provider: provider, directory: provider.rootItem)
-                        self.navigationController?.pushViewController(vc, animated: true)
                     }
                 case .failure(let error):
                     print(error)
